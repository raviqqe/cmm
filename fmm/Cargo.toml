--- conflicted
+++ resolved
@@ -7,9 +7,6 @@
 edition = "2018"
 
 [dependencies]
-<<<<<<< HEAD
 lazy_static = "1"
-=======
 once_cell = "1"
->>>>>>> d7e35180
 petgraph = "0.5"